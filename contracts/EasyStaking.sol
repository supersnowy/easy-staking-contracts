--- conflicted
+++ resolved
@@ -375,17 +375,6 @@
     function setLiquidityProvidersRewardAddress(address _address) public onlyOwner {
         require(_address != address(0), "zero address");
         require(_address != address(this), "wrong address");
-<<<<<<< HEAD
-        uint256 currentTimestamp = _now();
-        AddressParam memory param = liquidityProvidersRewardAddressParam;
-        if (param.timestamp == 0) {
-            param.oldValue = _address;
-        } else if (currentTimestamp > param.timestamp.add(PARAM_UPDATE_DELAY)) {
-            param.oldValue = param.newValue;
-        }
-        param.newValue = _address;
-        param.timestamp = currentTimestamp;
-=======
         AddressParam memory param = liquidityProvidersRewardAddressParam;
         if (param.timestamp == 0) {
             param.oldValue = _address;
@@ -394,7 +383,6 @@
         }
         param.newValue = _address;
         param.timestamp = _now();
->>>>>>> 874df7aa
         liquidityProvidersRewardAddressParam = param;
         emit LiquidityProvidersRewardAddressSet(_address, msg.sender);
     }
@@ -431,15 +419,8 @@
      * @return Returns current liquidity providers reward address.
      */
     function liquidityProvidersRewardAddress() public view returns (address) {
-<<<<<<< HEAD
-        uint256 currentTimestamp = _now();
-        AddressParam memory param = liquidityProvidersRewardAddressParam;
-        bool isUpdated = currentTimestamp > param.timestamp.add(PARAM_UPDATE_DELAY);
-        return isUpdated ? param.newValue : param.oldValue;
-=======
         AddressParam memory param = liquidityProvidersRewardAddressParam;
         return _paramUpdateDelayElapsed(param.timestamp) ? param.newValue : param.oldValue;
->>>>>>> 874df7aa
     }
 
     /**
@@ -447,13 +428,9 @@
      */
     function getSupplyBasedEmissionRate() public view returns (uint256) {
         uint256 totalSupply = token.totalSupply();
-<<<<<<< HEAD
         uint256 factor = totalSupplyFactor();
         if (factor == 0) return 0;
         uint256 target = totalSupply.mul(factor).div(1 ether);
-=======
-        uint256 target = totalSupply.mul(totalSupplyFactor()).div(1 ether);
->>>>>>> 874df7aa
         uint256 maxSupplyBasedEmissionRate = MAX_EMISSION_RATE.div(2); // 7.5%
         if (totalStaked >= target) {
             return maxSupplyBasedEmissionRate;
@@ -556,16 +533,6 @@
      * @dev Sets the next value of the parameter and the timestamp of this setting.
      */
     function _updateUintParam(UintParam storage _param, uint256 _newValue) internal {
-<<<<<<< HEAD
-        uint256 currentTimestamp = _now();
-        if (_param.timestamp == 0) {
-            _param.oldValue = _newValue;
-        } else if (currentTimestamp > _param.timestamp.add(PARAM_UPDATE_DELAY)) {
-            _param.oldValue = _param.newValue;
-        }
-        _param.newValue = _newValue;
-        _param.timestamp = currentTimestamp;
-=======
         if (_param.timestamp == 0) {
             _param.oldValue = _newValue;
         } else if (_paramUpdateDelayElapsed(_param.timestamp)) {
@@ -573,17 +540,12 @@
         }
         _param.newValue = _newValue;
         _param.timestamp = _now();
->>>>>>> 874df7aa
     }
 
     /**
      * @return Returns the current value of the parameter.
      */
     function _getUintParamValue(UintParam memory _param) internal view returns (uint256) {
-<<<<<<< HEAD
-        bool isUpdated = _now() > _param.timestamp.add(PARAM_UPDATE_DELAY);
-        return isUpdated ? _param.newValue : _param.oldValue;
-=======
         return _paramUpdateDelayElapsed(_param.timestamp) ? _param.newValue : _param.oldValue;
     }
 
@@ -592,7 +554,6 @@
      */
     function _paramUpdateDelayElapsed(uint256 _paramTimestamp) internal view returns (bool) {
         return _now() > _paramTimestamp.add(PARAM_UPDATE_DELAY);
->>>>>>> 874df7aa
     }
 
     /**
